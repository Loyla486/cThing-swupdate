# Copyright (C) 2014-2018 Stefano Babic <sbabic@denx.de>
#
# SPDX-License-Identifier:     GPL-2.0-or-later
#
# Note: the handlers are inserted automatically
# via a GCC constructor. To work, the linker should
# not drop the handler if it is not called.
# Handler can be called dynamically based
# on the received image type.
<<<<<<< HEAD
obj-y	+= dummy_handler.o readback_handler.o
=======
obj-y	+= dummy_handler.o xdeltacmd_handler.o xdelta_handler.o
>>>>>>> 830268a4
obj-$(CONFIG_ARCHIVE) += archive_handler.o
obj-$(CONFIG_BOOTLOADERHANDLER) += boot_handler.o
obj-$(CONFIG_CFI)	+= flash_handler.o
obj-$(CONFIG_CFIHAMMING1)+= flash_hamming1_handler.o
obj-$(CONFIG_LUASCRIPTHANDLER) += lua_scripthandler.o
obj-$(CONFIG_RAW)	+= raw_handler.o
obj-$(CONFIG_REMOTE_HANDLER) += remote_handler.o
obj-$(CONFIG_SHELLSCRIPTHANDLER) += shell_scripthandler.o
obj-$(CONFIG_SWUFORWARDER_HANDLER) += swuforward_handler.o
obj-$(CONFIG_UBIVOL)	+= ubivol_handler.o
obj-$(CONFIG_UCFWHANDLER)	+= ucfw_handler.o<|MERGE_RESOLUTION|>--- conflicted
+++ resolved
@@ -7,11 +7,8 @@
 # not drop the handler if it is not called.
 # Handler can be called dynamically based
 # on the received image type.
-<<<<<<< HEAD
-obj-y	+= dummy_handler.o readback_handler.o
-=======
-obj-y	+= dummy_handler.o xdeltacmd_handler.o xdelta_handler.o
->>>>>>> 830268a4
+
+obj-y	+= dummy_handler.o xdeltacmd_handler.o xdelta_handler.o readback_handler.o
 obj-$(CONFIG_ARCHIVE) += archive_handler.o
 obj-$(CONFIG_BOOTLOADERHANDLER) += boot_handler.o
 obj-$(CONFIG_CFI)	+= flash_handler.o
